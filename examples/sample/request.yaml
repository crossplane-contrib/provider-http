--- conflicted
+++ resolved
@@ -44,11 +44,7 @@
       # Scenario 2: Action specified, method not specified (defaults to GET for OBSERVE)
       - action: OBSERVE
         # method: "GET"
-<<<<<<< HEAD
-        url: .payload.baseUrl + "/" + (.response.body.id|tostring)
-=======
         url: .payload.baseUrl + "/" + (.response.body.id | tostring)
->>>>>>> 45d6b986
         # If the ID of the external resource is known in advance, ownership of the resource can be attempted:
         # url: (.payload.baseUrl + "/1234567890")
 
@@ -60,20 +56,12 @@
             email: .payload.body.email, 
             age: .payload.body.age
           }
-<<<<<<< HEAD
-        url: .payload.baseUrl + "/" + (.response.body.id|tostring)
-=======
         url: .payload.baseUrl + "/" + (.response.body.id | tostring)
->>>>>>> 45d6b986
 
       # Scenario 4: Action specified, method not specified (defaults to DELETE for REMOVE)
       - action: REMOVE
         # method: "DELETE"
-<<<<<<< HEAD
-        url: .payload.baseUrl + "/" + (.response.body.id|tostring)
-=======
         url: .payload.baseUrl + "/" + (.response.body.id | tostring)
->>>>>>> 45d6b986
     
     # expectedResponseCheck is optional. If not specified or if the type is "DEFAULT", 
     # the resource is considered up to date if the GET response containes the PUT body.
