/*
Copyright 2023 The Crossplane Authors.

Licensed under the Apache License, Version 2.0 (the "License");
you may not use this file except in compliance with the License.
You may obtain a copy of the License at

    http://www.apache.org/licenses/LICENSE-2.0

Unless required by applicable law or agreed to in writing, software
distributed under the License is distributed on an "AS IS" BASIS,
WITHOUT WARRANTIES OR CONDITIONS OF ANY KIND, either express or implied.
See the License for the specific language governing permissions and
limitations under the License.
*/

package disposablerequest

import (
	"context"
	"time"

<<<<<<< HEAD
=======
	datapatcher "github.com/crossplane-contrib/provider-http/internal/data-patcher"
	"github.com/crossplane-contrib/provider-http/internal/jq"
	"github.com/crossplane/crossplane-runtime/pkg/feature"
>>>>>>> 1793b65b
	"github.com/crossplane/crossplane-runtime/pkg/logging"
	"github.com/pkg/errors"
	"k8s.io/apimachinery/pkg/types"
	ctrl "sigs.k8s.io/controller-runtime"
	"sigs.k8s.io/controller-runtime/pkg/client"

	xpv1 "github.com/crossplane/crossplane-runtime/apis/common/v1"
	"github.com/crossplane/crossplane-runtime/pkg/controller"
	"github.com/crossplane/crossplane-runtime/pkg/event"
	"github.com/crossplane/crossplane-runtime/pkg/ratelimiter"
	"github.com/crossplane/crossplane-runtime/pkg/reconciler/managed"
	"github.com/crossplane/crossplane-runtime/pkg/resource"

	"github.com/crossplane-contrib/provider-http/apis/disposablerequest/v1alpha2"
	apisv1alpha1 "github.com/crossplane-contrib/provider-http/apis/v1alpha1"
	httpClient "github.com/crossplane-contrib/provider-http/internal/clients/http"
	"github.com/crossplane-contrib/provider-http/internal/service/disposablerequest"
	"github.com/crossplane-contrib/provider-http/internal/utils"
)

const (
	errNotDisposableRequest                = "managed resource is not a DisposableRequest custom resource"
	errTrackPCUsage                        = "cannot track ProviderConfig usage"
	errNewHttpClient                       = "cannot create new Http client"
	errProviderNotRetrieved                = "provider could not be retrieved"
	errFailedToSendHttpDisposableRequest   = "failed to send http request"
	errExtractCredentials                  = "cannot extract credentials"
	errResponseDoesntMatchExpectedCriteria = "response does not match expected criteria"
)

// Setup adds a controller that reconciles DisposableRequest managed resources.
func Setup(mgr ctrl.Manager, o controller.Options, timeout time.Duration) error {
	name := managed.ControllerName(v1alpha2.DisposableRequestGroupKind)
	cps := []managed.ConnectionPublisher{managed.NewAPISecretPublisher(mgr.GetClient(), mgr.GetScheme())}

	reconcilerOptions := []managed.ReconcilerOption{
		managed.WithExternalConnecter(&connector{
			logger:          o.Logger,
			kube:            mgr.GetClient(),
			usage:           resource.NewProviderConfigUsageTracker(mgr.GetClient(), &apisv1alpha1.ProviderConfigUsage{}),
			newHttpClientFn: httpClient.NewClient,
		}),
		managed.WithLogger(o.Logger.WithValues("controller", name)),
		managed.WithPollInterval(o.PollInterval),
		WithCustomPollIntervalHook(),
		managed.WithTimeout(timeout),
		managed.WithRecorder(event.NewAPIRecorder(mgr.GetEventRecorderFor(name))),
		managed.WithConnectionPublishers(cps...),
	}

	if o.Features.Enabled(feature.EnableBetaManagementPolicies) {
		reconcilerOptions = append(reconcilerOptions, managed.WithManagementPolicies())
	}

	r := managed.NewReconciler(mgr,
		resource.ManagedKind(v1alpha2.DisposableRequestGroupVersionKind),
		reconcilerOptions...,
	)

	return ctrl.NewControllerManagedBy(mgr).
		Named(name).
		WithOptions(o.ForControllerRuntime()).
		WithEventFilter(resource.DesiredStateChanged()).
		For(&v1alpha2.DisposableRequest{}).
		Complete(ratelimiter.NewReconciler(name, r, o.GlobalRateLimiter))
}

type connector struct {
	logger          logging.Logger
	kube            client.Client
	usage           resource.Tracker
	newHttpClientFn func(log logging.Logger, timeout time.Duration, creds string) (httpClient.Client, error)
}

// Connect returns a new ExternalClient.
func (c *connector) Connect(ctx context.Context, mg resource.Managed) (managed.ExternalClient, error) {
	cr, ok := mg.(*v1alpha2.DisposableRequest)
	if !ok {
		return nil, errors.New(errNotDisposableRequest)
	}

	l := c.logger.WithValues("disposableRequest", cr.Name)

	if err := c.usage.Track(ctx, mg); err != nil {
		return nil, errors.Wrap(err, errTrackPCUsage)
	}

	pc := &apisv1alpha1.ProviderConfig{}
	n := types.NamespacedName{Name: cr.GetProviderConfigReference().Name}
	if err := c.kube.Get(ctx, n, pc); err != nil {
		return nil, errors.Wrap(err, errProviderNotRetrieved)
	}

	creds := ""
	if pc.Spec.Credentials.Source == xpv1.CredentialsSourceSecret {
		data, err := resource.CommonCredentialExtractor(ctx, pc.Spec.Credentials.Source, c.kube, pc.Spec.Credentials.CommonCredentialSelectors)
		if err != nil {
			return nil, errors.Wrap(err, errExtractCredentials)
		}

		creds = string(data)
	}

	h, err := c.newHttpClientFn(l, utils.WaitTimeout(cr.Spec.ForProvider.WaitTimeout), creds)
	if err != nil {
		return nil, errors.Wrap(err, errNewHttpClient)
	}

	return &external{
		localKube: c.kube,
		logger:    l,
		http:      h,
	}, nil
}

type external struct {
	localKube client.Client
	logger    logging.Logger
	http      httpClient.Client
}

// Observe checks the state of the DisposableRequest resource and updates its status accordingly.
func (c *external) Observe(ctx context.Context, mg resource.Managed) (managed.ExternalObservation, error) {
	cr, ok := mg.(*v1alpha2.DisposableRequest)
	if !ok {
		return managed.ExternalObservation{}, errors.New(errNotDisposableRequest)
	}

	isUpToDate := !(utils.ShouldRetry(cr.Spec.ForProvider.RollbackRetriesLimit, cr.Status.Failed) && !utils.RetriesLimitReached(cr.Status.Failed, cr.Spec.ForProvider.RollbackRetriesLimit))
	isAvailable := isUpToDate

	if !cr.Status.Synced {
		return managed.ExternalObservation{
			ResourceExists: false,
		}, nil
	}

	isExpected, storedResponse, err := disposablerequest.ValidateStoredResponse(ctx, &cr.Spec.ForProvider, cr, cr, c.localKube, c.logger)
	if err != nil {
		return managed.ExternalObservation{}, err
	}
	if !isExpected {
		return managed.ExternalObservation{}, errors.New(errResponseDoesntMatchExpectedCriteria)
	}

	isUpToDate = disposablerequest.CalculateUpToDateStatus(&cr.Spec.ForProvider, &cr.Spec.ForProvider, isUpToDate)

	if isAvailable {
		if err := disposablerequest.UpdateResourceStatus(ctx, cr, c.localKube); err != nil {
			return managed.ExternalObservation{}, err
		}
	}

	if len(cr.Spec.ForProvider.SecretInjectionConfigs) > 0 && cr.Status.Response.StatusCode != 0 {
<<<<<<< HEAD
		disposablerequest.ApplySecretInjectionsFromStoredResponse(ctx, &cr.Spec.ForProvider, storedResponse, cr, c.localKube, c.logger)
=======
		c.applySecretInjectionsFromStoredResponse(ctx, cr, storedResponse, isExpected)
>>>>>>> 1793b65b
	}

	return managed.ExternalObservation{
		ResourceExists:    isAvailable,
		ResourceUpToDate:  isUpToDate,
		ConnectionDetails: nil,
	}, nil
}

<<<<<<< HEAD
=======
// validateStoredResponse validates the stored response against expected criteria
func (c *external) validateStoredResponse(ctx context.Context, cr *v1alpha2.DisposableRequest) (bool, httpClient.HttpResponse, error) {
	sensitiveBody, err := datapatcher.PatchSecretsIntoString(ctx, c.localKube, cr.Status.Response.Body, c.logger)
	if err != nil {
		return false, httpClient.HttpResponse{}, errors.Wrap(err, errPatchFromReferencedSecret)
	}

	storedResponse := httpClient.HttpResponse{
		StatusCode: cr.Status.Response.StatusCode,
		Headers:    cr.Status.Response.Headers,
		Body:       sensitiveBody,
	}

	isExpected, err := c.isResponseAsExpected(cr, storedResponse)
	if err != nil {
		c.logger.Debug("Setting error condition due to validation error", "error", err)
		return false, httpClient.HttpResponse{}, errors.Wrap(err, errCheckExpectedResponse)
	}
	if !isExpected {
		c.logger.Debug("Response does not match expected criteria")
		return false, httpClient.HttpResponse{}, nil
	}

	return true, storedResponse, nil
}

// calculateUpToDateStatus determines if the resource should be considered up-to-date
func (c *external) calculateUpToDateStatus(cr *v1alpha2.DisposableRequest, currentStatus bool) bool {
	// If shouldLoopInfinitely is true, the resource should never be considered up-to-date
	if cr.Spec.ForProvider.ShouldLoopInfinitely {
		if cr.Spec.ForProvider.RollbackRetriesLimit == nil {
			return false
		}
	}
	return currentStatus
}

// updateResourceStatus updates the resource status to Available
func (c *external) updateResourceStatus(ctx context.Context, cr *v1alpha2.DisposableRequest) error {
	if err := c.localKube.Get(ctx, types.NamespacedName{Name: cr.Name, Namespace: cr.Namespace}, cr); err != nil {
		return errors.Wrap(err, errGetLatestVersion)
	}

	cr.Status.SetConditions(xpv1.Available())
	if err := c.localKube.Status().Update(ctx, cr); err != nil {
		return errors.New(errFailedUpdateStatusConditions)
	}
	return nil
}

// deployAction sends the HTTP request defined in the DisposableRequest resource and updates its status based on the response.
func (c *external) deployAction(ctx context.Context, cr *v1alpha2.DisposableRequest) error {
	if cr.Status.Synced {
		c.logger.Debug("Resource is already synced, skipping deployment action")
		return nil
	}

	// Check if retries limit has been reached
	if utils.RollBackEnabled(cr.Spec.ForProvider.RollbackRetriesLimit) && utils.RetriesLimitReached(cr.Status.Failed, cr.Spec.ForProvider.RollbackRetriesLimit) {
		c.logger.Debug("Retries limit reached, not retrying anymore")
		return nil
	}

	details, httpRequestErr := c.sendHttpRequest(ctx, cr)

	resource, err := c.prepareRequestResource(ctx, cr, details)
	if err != nil {
		return err
	}

	// Handle HTTP request errors first
	if httpRequestErr != nil {
		return c.handleHttpRequestError(ctx, cr, resource, httpRequestErr)
	}

	return c.handleHttpResponse(ctx, cr, details.HttpResponse, resource)
}

// applySecretInjectionsFromStoredResponse applies secret injection configurations using the stored response
// This is used when the resource is already synced but secret injection configs may have been updated
func (c *external) applySecretInjectionsFromStoredResponse(ctx context.Context, cr *v1alpha2.DisposableRequest, storedResponse httpClient.HttpResponse, isExpectedResponse bool) {
	if isExpectedResponse {
		c.logger.Debug("Applying secret injections from stored response")
		datapatcher.ApplyResponseDataToSecrets(ctx, c.localKube, c.logger, &storedResponse, cr.Spec.ForProvider.SecretInjectionConfigs, cr)
		return
	}

	c.logger.Debug("Skipping secret injections as response does not match expected criteria")
}

// sendHttpRequest sends the HTTP request with sensitive data patched
func (c *external) sendHttpRequest(ctx context.Context, cr *v1alpha2.DisposableRequest) (httpClient.HttpDetails, error) {
	sensitiveBody, err := datapatcher.PatchSecretsIntoString(ctx, c.localKube, cr.Spec.ForProvider.Body, c.logger)
	if err != nil {
		return httpClient.HttpDetails{}, err
	}

	sensitiveHeaders, err := datapatcher.PatchSecretsIntoHeaders(ctx, c.localKube, cr.Spec.ForProvider.Headers, c.logger)
	if err != nil {
		return httpClient.HttpDetails{}, err
	}

	bodyData := httpClient.Data{Encrypted: cr.Spec.ForProvider.Body, Decrypted: sensitiveBody}
	headersData := httpClient.Data{Encrypted: cr.Spec.ForProvider.Headers, Decrypted: sensitiveHeaders}
	details, err := c.http.SendRequest(ctx, cr.Spec.ForProvider.Method, cr.Spec.ForProvider.URL, bodyData, headersData, cr.Spec.ForProvider.InsecureSkipTLSVerify)

	return details, err
}

// prepareRequestResource creates and initializes the RequestResource
func (c *external) prepareRequestResource(ctx context.Context, cr *v1alpha2.DisposableRequest, details httpClient.HttpDetails) (*utils.RequestResource, error) {
	resource := &utils.RequestResource{
		Resource:       cr,
		RequestContext: ctx,
		HttpResponse:   details.HttpResponse,
		LocalClient:    c.localKube,
		HttpRequest:    details.HttpRequest,
	}

	// Get the latest version of the resource before updating
	if err := c.localKube.Get(ctx, types.NamespacedName{Name: cr.Name, Namespace: cr.Namespace}, cr); err != nil {
		return nil, errors.Wrap(err, errGetLatestVersion)
	}

	return resource, nil
}

// handleHttpResponse processes the HTTP response and updates resource status accordingly
func (c *external) handleHttpResponse(ctx context.Context, cr *v1alpha2.DisposableRequest, sensitiveResponse httpClient.HttpResponse, resource *utils.RequestResource) error {
	// Handle HTTP error status codes
	if utils.IsHTTPError(resource.HttpResponse.StatusCode) {
		return c.handleHttpErrorStatus(ctx, cr, resource)
	}

	// Handle response validation
	return c.handleResponseValidation(ctx, cr, sensitiveResponse, resource)
}

// handleHttpRequestError handles cases where the HTTP request itself failed
func (c *external) handleHttpRequestError(ctx context.Context, cr *v1alpha2.DisposableRequest, resource *utils.RequestResource, httpRequestErr error) error {
	setErr := resource.SetError(httpRequestErr)
	c.applySecretInjectionsFromStoredResponse(ctx, cr, resource.HttpResponse, false)
	if settingError := utils.SetRequestResourceStatus(*resource, setErr, resource.SetLastReconcileTime(), resource.SetRequestDetails()); settingError != nil {
		return errors.Wrap(settingError, utils.ErrFailedToSetStatus)
	}
	return httpRequestErr
}

// handleHttpErrorStatus handles HTTP error status codes
func (c *external) handleHttpErrorStatus(ctx context.Context, cr *v1alpha2.DisposableRequest, resource *utils.RequestResource) error {
	c.applySecretInjectionsFromStoredResponse(ctx, cr, resource.HttpResponse, false)
	if settingError := utils.SetRequestResourceStatus(*resource, resource.SetStatusCode(), resource.SetLastReconcileTime(), resource.SetHeaders(), resource.SetBody(), resource.SetRequestDetails(), resource.SetError(nil)); settingError != nil {
		return errors.Wrap(settingError, utils.ErrFailedToSetStatus)
	}

	return errors.Errorf(utils.ErrStatusCode, cr.Spec.ForProvider.Method, strconv.Itoa(resource.HttpResponse.StatusCode))
}

// handleResponseValidation validates the response and updates status accordingly
func (c *external) handleResponseValidation(ctx context.Context, cr *v1alpha2.DisposableRequest, sensitiveResponse httpClient.HttpResponse, resource *utils.RequestResource) error {
	isExpectedResponse, err := c.isResponseAsExpected(cr, sensitiveResponse)
	if err != nil {
		return err
	}

	if isExpectedResponse {
		c.applySecretInjectionsFromStoredResponse(ctx, cr, resource.HttpResponse, true)
		return utils.SetRequestResourceStatus(*resource, resource.SetStatusCode(), resource.SetLastReconcileTime(), resource.SetHeaders(), resource.SetBody(), resource.SetSynced(), resource.SetRequestDetails())
	}

	limit := utils.GetRollbackRetriesLimit(cr.Spec.ForProvider.RollbackRetriesLimit)
	return utils.SetRequestResourceStatus(*resource, resource.SetStatusCode(), resource.SetLastReconcileTime(), resource.SetHeaders(), resource.SetBody(),
		resource.SetError(errors.New(errResponseFormat+fmt.Sprint(limit))), resource.SetRequestDetails())
}

func (c *external) isResponseAsExpected(cr *v1alpha2.DisposableRequest, res httpClient.HttpResponse) (bool, error) {
	// If no expected response is defined, consider it as expected.
	if cr.Spec.ForProvider.ExpectedResponse == "" {
		return true, nil
	}

	if res.StatusCode == 0 {
		return false, nil
	}

	responseMap, err := json_util.StructToMap(res)
	if err != nil {
		return false, errors.Wrap(err, errConvertResToMap)
	}

	json_util.ConvertJSONStringsToMaps(&responseMap)

	isExpected, err := jq.ParseBool(cr.Spec.ForProvider.ExpectedResponse, responseMap)
	if err != nil {
		return false, errors.Errorf(ErrExpectedFormat, err.Error())
	}

	return isExpected, nil
}

>>>>>>> 1793b65b
func (c *external) Create(ctx context.Context, mg resource.Managed) (managed.ExternalCreation, error) {
	cr, ok := mg.(*v1alpha2.DisposableRequest)
	if !ok {
		return managed.ExternalCreation{}, errors.New(errNotDisposableRequest)
	}

	if err := utils.IsRequestValid(cr.Spec.ForProvider.Method, cr.Spec.ForProvider.URL); err != nil {
		return managed.ExternalCreation{}, err
	}

	return managed.ExternalCreation{}, errors.Wrap(disposablerequest.DeployAction(ctx, &cr.Spec.ForProvider, &cr.Spec.ForProvider, cr, cr, c.localKube, c.logger, c.http), errFailedToSendHttpDisposableRequest)
}

func (c *external) Update(ctx context.Context, mg resource.Managed) (managed.ExternalUpdate, error) {
	cr, ok := mg.(*v1alpha2.DisposableRequest)
	if !ok {
		return managed.ExternalUpdate{}, errors.New(errNotDisposableRequest)
	}

	if err := utils.IsRequestValid(cr.Spec.ForProvider.Method, cr.Spec.ForProvider.URL); err != nil {
		return managed.ExternalUpdate{}, err
	}

	return managed.ExternalUpdate{}, errors.Wrap(disposablerequest.DeployAction(ctx, &cr.Spec.ForProvider, &cr.Spec.ForProvider, cr, cr, c.localKube, c.logger, c.http), errFailedToSendHttpDisposableRequest)
}

func (c *external) Delete(_ context.Context, _ resource.Managed) (managed.ExternalDelete, error) {
	return managed.ExternalDelete{}, nil
}

// Disconnect does nothing. It never returns an error.
func (c *external) Disconnect(_ context.Context) error {
	return nil
}

// WithCustomPollIntervalHook returns a managed.ReconcilerOption that sets a custom poll interval based on the DisposableRequest spec.
func WithCustomPollIntervalHook() managed.ReconcilerOption {
	return managed.WithPollIntervalHook(func(mg resource.Managed, pollInterval time.Duration) time.Duration {
		defaultPollInterval := 30 * time.Second

		cr, ok := mg.(*v1alpha2.DisposableRequest)
		if !ok {
			return defaultPollInterval
		}

		if cr.Spec.ForProvider.NextReconcile == nil {
			return defaultPollInterval
		}

		// Calculate next reconcile time based on NextReconcile duration
		nextReconcileDuration := cr.Spec.ForProvider.NextReconcile.Duration
		lastReconcileTime := cr.Status.LastReconcileTime.Time
		nextReconcileTime := lastReconcileTime.Add(nextReconcileDuration)

		// Determine if the current time is past the next reconcile time
		now := time.Now()
		if now.Before(nextReconcileTime) {
			// If not yet time to reconcile, calculate remaining time
			return nextReconcileTime.Sub(now)
		}

		// Default poll interval if the next reconcile time is in the past
		return defaultPollInterval
	})
}<|MERGE_RESOLUTION|>--- conflicted
+++ resolved
@@ -20,12 +20,7 @@
 	"context"
 	"time"
 
-<<<<<<< HEAD
-=======
-	datapatcher "github.com/crossplane-contrib/provider-http/internal/data-patcher"
-	"github.com/crossplane-contrib/provider-http/internal/jq"
 	"github.com/crossplane/crossplane-runtime/pkg/feature"
->>>>>>> 1793b65b
 	"github.com/crossplane/crossplane-runtime/pkg/logging"
 	"github.com/pkg/errors"
 	"k8s.io/apimachinery/pkg/types"
@@ -180,11 +175,7 @@
 	}
 
 	if len(cr.Spec.ForProvider.SecretInjectionConfigs) > 0 && cr.Status.Response.StatusCode != 0 {
-<<<<<<< HEAD
 		disposablerequest.ApplySecretInjectionsFromStoredResponse(ctx, &cr.Spec.ForProvider, storedResponse, cr, c.localKube, c.logger)
-=======
-		c.applySecretInjectionsFromStoredResponse(ctx, cr, storedResponse, isExpected)
->>>>>>> 1793b65b
 	}
 
 	return managed.ExternalObservation{
@@ -194,209 +185,6 @@
 	}, nil
 }
 
-<<<<<<< HEAD
-=======
-// validateStoredResponse validates the stored response against expected criteria
-func (c *external) validateStoredResponse(ctx context.Context, cr *v1alpha2.DisposableRequest) (bool, httpClient.HttpResponse, error) {
-	sensitiveBody, err := datapatcher.PatchSecretsIntoString(ctx, c.localKube, cr.Status.Response.Body, c.logger)
-	if err != nil {
-		return false, httpClient.HttpResponse{}, errors.Wrap(err, errPatchFromReferencedSecret)
-	}
-
-	storedResponse := httpClient.HttpResponse{
-		StatusCode: cr.Status.Response.StatusCode,
-		Headers:    cr.Status.Response.Headers,
-		Body:       sensitiveBody,
-	}
-
-	isExpected, err := c.isResponseAsExpected(cr, storedResponse)
-	if err != nil {
-		c.logger.Debug("Setting error condition due to validation error", "error", err)
-		return false, httpClient.HttpResponse{}, errors.Wrap(err, errCheckExpectedResponse)
-	}
-	if !isExpected {
-		c.logger.Debug("Response does not match expected criteria")
-		return false, httpClient.HttpResponse{}, nil
-	}
-
-	return true, storedResponse, nil
-}
-
-// calculateUpToDateStatus determines if the resource should be considered up-to-date
-func (c *external) calculateUpToDateStatus(cr *v1alpha2.DisposableRequest, currentStatus bool) bool {
-	// If shouldLoopInfinitely is true, the resource should never be considered up-to-date
-	if cr.Spec.ForProvider.ShouldLoopInfinitely {
-		if cr.Spec.ForProvider.RollbackRetriesLimit == nil {
-			return false
-		}
-	}
-	return currentStatus
-}
-
-// updateResourceStatus updates the resource status to Available
-func (c *external) updateResourceStatus(ctx context.Context, cr *v1alpha2.DisposableRequest) error {
-	if err := c.localKube.Get(ctx, types.NamespacedName{Name: cr.Name, Namespace: cr.Namespace}, cr); err != nil {
-		return errors.Wrap(err, errGetLatestVersion)
-	}
-
-	cr.Status.SetConditions(xpv1.Available())
-	if err := c.localKube.Status().Update(ctx, cr); err != nil {
-		return errors.New(errFailedUpdateStatusConditions)
-	}
-	return nil
-}
-
-// deployAction sends the HTTP request defined in the DisposableRequest resource and updates its status based on the response.
-func (c *external) deployAction(ctx context.Context, cr *v1alpha2.DisposableRequest) error {
-	if cr.Status.Synced {
-		c.logger.Debug("Resource is already synced, skipping deployment action")
-		return nil
-	}
-
-	// Check if retries limit has been reached
-	if utils.RollBackEnabled(cr.Spec.ForProvider.RollbackRetriesLimit) && utils.RetriesLimitReached(cr.Status.Failed, cr.Spec.ForProvider.RollbackRetriesLimit) {
-		c.logger.Debug("Retries limit reached, not retrying anymore")
-		return nil
-	}
-
-	details, httpRequestErr := c.sendHttpRequest(ctx, cr)
-
-	resource, err := c.prepareRequestResource(ctx, cr, details)
-	if err != nil {
-		return err
-	}
-
-	// Handle HTTP request errors first
-	if httpRequestErr != nil {
-		return c.handleHttpRequestError(ctx, cr, resource, httpRequestErr)
-	}
-
-	return c.handleHttpResponse(ctx, cr, details.HttpResponse, resource)
-}
-
-// applySecretInjectionsFromStoredResponse applies secret injection configurations using the stored response
-// This is used when the resource is already synced but secret injection configs may have been updated
-func (c *external) applySecretInjectionsFromStoredResponse(ctx context.Context, cr *v1alpha2.DisposableRequest, storedResponse httpClient.HttpResponse, isExpectedResponse bool) {
-	if isExpectedResponse {
-		c.logger.Debug("Applying secret injections from stored response")
-		datapatcher.ApplyResponseDataToSecrets(ctx, c.localKube, c.logger, &storedResponse, cr.Spec.ForProvider.SecretInjectionConfigs, cr)
-		return
-	}
-
-	c.logger.Debug("Skipping secret injections as response does not match expected criteria")
-}
-
-// sendHttpRequest sends the HTTP request with sensitive data patched
-func (c *external) sendHttpRequest(ctx context.Context, cr *v1alpha2.DisposableRequest) (httpClient.HttpDetails, error) {
-	sensitiveBody, err := datapatcher.PatchSecretsIntoString(ctx, c.localKube, cr.Spec.ForProvider.Body, c.logger)
-	if err != nil {
-		return httpClient.HttpDetails{}, err
-	}
-
-	sensitiveHeaders, err := datapatcher.PatchSecretsIntoHeaders(ctx, c.localKube, cr.Spec.ForProvider.Headers, c.logger)
-	if err != nil {
-		return httpClient.HttpDetails{}, err
-	}
-
-	bodyData := httpClient.Data{Encrypted: cr.Spec.ForProvider.Body, Decrypted: sensitiveBody}
-	headersData := httpClient.Data{Encrypted: cr.Spec.ForProvider.Headers, Decrypted: sensitiveHeaders}
-	details, err := c.http.SendRequest(ctx, cr.Spec.ForProvider.Method, cr.Spec.ForProvider.URL, bodyData, headersData, cr.Spec.ForProvider.InsecureSkipTLSVerify)
-
-	return details, err
-}
-
-// prepareRequestResource creates and initializes the RequestResource
-func (c *external) prepareRequestResource(ctx context.Context, cr *v1alpha2.DisposableRequest, details httpClient.HttpDetails) (*utils.RequestResource, error) {
-	resource := &utils.RequestResource{
-		Resource:       cr,
-		RequestContext: ctx,
-		HttpResponse:   details.HttpResponse,
-		LocalClient:    c.localKube,
-		HttpRequest:    details.HttpRequest,
-	}
-
-	// Get the latest version of the resource before updating
-	if err := c.localKube.Get(ctx, types.NamespacedName{Name: cr.Name, Namespace: cr.Namespace}, cr); err != nil {
-		return nil, errors.Wrap(err, errGetLatestVersion)
-	}
-
-	return resource, nil
-}
-
-// handleHttpResponse processes the HTTP response and updates resource status accordingly
-func (c *external) handleHttpResponse(ctx context.Context, cr *v1alpha2.DisposableRequest, sensitiveResponse httpClient.HttpResponse, resource *utils.RequestResource) error {
-	// Handle HTTP error status codes
-	if utils.IsHTTPError(resource.HttpResponse.StatusCode) {
-		return c.handleHttpErrorStatus(ctx, cr, resource)
-	}
-
-	// Handle response validation
-	return c.handleResponseValidation(ctx, cr, sensitiveResponse, resource)
-}
-
-// handleHttpRequestError handles cases where the HTTP request itself failed
-func (c *external) handleHttpRequestError(ctx context.Context, cr *v1alpha2.DisposableRequest, resource *utils.RequestResource, httpRequestErr error) error {
-	setErr := resource.SetError(httpRequestErr)
-	c.applySecretInjectionsFromStoredResponse(ctx, cr, resource.HttpResponse, false)
-	if settingError := utils.SetRequestResourceStatus(*resource, setErr, resource.SetLastReconcileTime(), resource.SetRequestDetails()); settingError != nil {
-		return errors.Wrap(settingError, utils.ErrFailedToSetStatus)
-	}
-	return httpRequestErr
-}
-
-// handleHttpErrorStatus handles HTTP error status codes
-func (c *external) handleHttpErrorStatus(ctx context.Context, cr *v1alpha2.DisposableRequest, resource *utils.RequestResource) error {
-	c.applySecretInjectionsFromStoredResponse(ctx, cr, resource.HttpResponse, false)
-	if settingError := utils.SetRequestResourceStatus(*resource, resource.SetStatusCode(), resource.SetLastReconcileTime(), resource.SetHeaders(), resource.SetBody(), resource.SetRequestDetails(), resource.SetError(nil)); settingError != nil {
-		return errors.Wrap(settingError, utils.ErrFailedToSetStatus)
-	}
-
-	return errors.Errorf(utils.ErrStatusCode, cr.Spec.ForProvider.Method, strconv.Itoa(resource.HttpResponse.StatusCode))
-}
-
-// handleResponseValidation validates the response and updates status accordingly
-func (c *external) handleResponseValidation(ctx context.Context, cr *v1alpha2.DisposableRequest, sensitiveResponse httpClient.HttpResponse, resource *utils.RequestResource) error {
-	isExpectedResponse, err := c.isResponseAsExpected(cr, sensitiveResponse)
-	if err != nil {
-		return err
-	}
-
-	if isExpectedResponse {
-		c.applySecretInjectionsFromStoredResponse(ctx, cr, resource.HttpResponse, true)
-		return utils.SetRequestResourceStatus(*resource, resource.SetStatusCode(), resource.SetLastReconcileTime(), resource.SetHeaders(), resource.SetBody(), resource.SetSynced(), resource.SetRequestDetails())
-	}
-
-	limit := utils.GetRollbackRetriesLimit(cr.Spec.ForProvider.RollbackRetriesLimit)
-	return utils.SetRequestResourceStatus(*resource, resource.SetStatusCode(), resource.SetLastReconcileTime(), resource.SetHeaders(), resource.SetBody(),
-		resource.SetError(errors.New(errResponseFormat+fmt.Sprint(limit))), resource.SetRequestDetails())
-}
-
-func (c *external) isResponseAsExpected(cr *v1alpha2.DisposableRequest, res httpClient.HttpResponse) (bool, error) {
-	// If no expected response is defined, consider it as expected.
-	if cr.Spec.ForProvider.ExpectedResponse == "" {
-		return true, nil
-	}
-
-	if res.StatusCode == 0 {
-		return false, nil
-	}
-
-	responseMap, err := json_util.StructToMap(res)
-	if err != nil {
-		return false, errors.Wrap(err, errConvertResToMap)
-	}
-
-	json_util.ConvertJSONStringsToMaps(&responseMap)
-
-	isExpected, err := jq.ParseBool(cr.Spec.ForProvider.ExpectedResponse, responseMap)
-	if err != nil {
-		return false, errors.Errorf(ErrExpectedFormat, err.Error())
-	}
-
-	return isExpected, nil
-}
-
->>>>>>> 1793b65b
 func (c *external) Create(ctx context.Context, mg resource.Managed) (managed.ExternalCreation, error) {
 	cr, ok := mg.(*v1alpha2.DisposableRequest)
 	if !ok {
